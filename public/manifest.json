--- conflicted
+++ resolved
@@ -1,14 +1,13 @@
 {
-<<<<<<< HEAD
-  "name": "Sistema IRBANA - Gestão Empresarial",
+  "name": "IRBANA - Sistema de Gestão Empresarial",
   "short_name": "IRBANA",
-  "description": "Sistema completo de gestão de ponto eletrônico, assinatura de documentos, gestão de gruas e equipes para a IRBANA",
+  "description": "Gestão de ponto eletrônico, assinatura digital de documentos, e gerenciamento de gruas e equipes.",
   "start_url": "/pwa",
   "scope": "/",
   "display": "standalone",
-  "display_override": ["window-controls-overlay", "standalone", "minimal-ui"],
-  "background_color": "#ffffff",
-  "theme_color": "#3b82f6",
+  "display_override": ["standalone", "minimal-ui", "window-controls-overlay"],
+  "background_color": "#f3f4f6",
+  "theme_color": "#2563eb",
   "orientation": "portrait-primary",
   "dir": "ltr",
   "lang": "pt-BR",
@@ -18,92 +17,48 @@
   "icons": [
     {
       "src": "/icon-72x72.png",
-=======
-  "name": "IRBANA - Sistema de Gestão",
-  "short_name": "IRBANA",
-  "description": "Sistema completo de gestão de ponto, assinaturas digitais e gerenciamento de gruas",
-  "start_url": "/pwa",
-  "scope": "/",
-  "display": "standalone",
-  "background_color": "#f3f4f6",
-  "theme_color": "#2563eb",
-  "orientation": "portrait-primary",
-  "dir": "ltr",
-  "lang": "pt-BR",
-  "icons": [
-    {
-      "src": "/placeholder-logo.png",
->>>>>>> b361489a
       "sizes": "72x72",
       "type": "image/png",
       "purpose": "any"
     },
     {
-<<<<<<< HEAD
       "src": "/icon-96x96.png",
-=======
-      "src": "/placeholder-logo.png",
->>>>>>> b361489a
       "sizes": "96x96",
       "type": "image/png",
       "purpose": "any"
     },
     {
-<<<<<<< HEAD
       "src": "/icon-128x128.png",
-=======
-      "src": "/placeholder-logo.png",
->>>>>>> b361489a
       "sizes": "128x128",
       "type": "image/png",
       "purpose": "any"
     },
     {
-<<<<<<< HEAD
       "src": "/icon-144x144.png",
-=======
-      "src": "/placeholder-logo.png",
->>>>>>> b361489a
       "sizes": "144x144",
       "type": "image/png",
       "purpose": "any"
     },
     {
-<<<<<<< HEAD
       "src": "/icon-152x152.png",
-=======
-      "src": "/placeholder-logo.png",
->>>>>>> b361489a
       "sizes": "152x152",
       "type": "image/png",
       "purpose": "any"
     },
     {
-<<<<<<< HEAD
       "src": "/icon-192x192.png",
-=======
-      "src": "/placeholder-logo.png",
->>>>>>> b361489a
       "sizes": "192x192",
       "type": "image/png",
       "purpose": "any"
     },
     {
-<<<<<<< HEAD
       "src": "/icon-384x384.png",
-=======
-      "src": "/placeholder-logo.png",
->>>>>>> b361489a
       "sizes": "384x384",
       "type": "image/png",
       "purpose": "any"
     },
     {
-<<<<<<< HEAD
       "src": "/icon-512x512.png",
-=======
-      "src": "/placeholder-logo.png",
->>>>>>> b361489a
       "sizes": "512x512",
       "type": "image/png",
       "purpose": "any"
@@ -175,7 +130,6 @@
       ]
     }
   ],
-<<<<<<< HEAD
   "screenshots": [
     {
       "src": "/screenshot-mobile-1.png",
@@ -260,36 +214,4 @@
   "scope_extensions": [
     { "origin": "*.irbana.com" }
   ]
-=======
-  "categories": ["business", "productivity", "utilities"],
-  "prefer_related_applications": false,
-  "related_applications": [],
-  "shortcuts": [
-    {
-      "name": "Registrar Ponto",
-      "short_name": "Ponto",
-      "description": "Registrar entrada ou saída",
-      "url": "/pwa/ponto",
-      "icons": [{ "src": "/placeholder-logo.png", "sizes": "192x192" }]
-    },
-    {
-      "name": "Documentos",
-      "short_name": "Docs",
-      "description": "Assinar documentos pendentes",
-      "url": "/pwa/documentos",
-      "icons": [{ "src": "/placeholder-logo.png", "sizes": "192x192" }]
-    },
-    {
-      "name": "Perfil",
-      "short_name": "Perfil",
-      "description": "Ver meu perfil",
-      "url": "/pwa/perfil",
-      "icons": [{ "src": "/placeholder-logo.png", "sizes": "192x192" }]
-    }
-  ],
-  "display_override": ["standalone", "minimal-ui"],
-  "launch_handler": {
-    "client_mode": "navigate-existing"
-  }
->>>>>>> b361489a
 }