import api from './api';

export interface DocumentoFuncionario {
  id: string | number;
  documento_id: number;
  user_id: string;
  ordem: number;
  status: 'pendente' | 'aguardando' | 'assinado' | 'rejeitado';
  tipo: 'interno' | 'cliente';
  docu_sign_link?: string;
  docu_sign_envelope_id?: string;
  data_envio?: string;
  data_assinatura?: string;
  arquivo_assinado?: string;
  observacoes?: string;
  email_enviado: boolean;
  data_email_enviado?: string;
  created_at: string;
  updated_at: string;
  // Campos do documento relacionado
  titulo?: string;
  descricao?: string;
  arquivo_original?: string;
  data_criacao?: string;
}

export interface AssinarDocumentoPayload {
  assinatura: string; // Base64 da assinatura
  funcionario_id: number;
  geoloc?: string;
  timestamp?: string;
}

export interface UploadDocumentoPayload {
  file: File;
  nome: string;
  tipo: string;
  descricao?: string;
  funcionario_id: number;
}

/**
 * Buscar documentos de um funcionário específico
 */
export const getDocumentosFuncionario = async (funcionarioId: number): Promise<DocumentoFuncionario[]> => {
<<<<<<< HEAD
  const response = await api.get(`/funcionarios/${funcionarioId}/documentos`);
=======
  const response = await api.get(`/assinaturas/pendentes`);
>>>>>>> ca857c55
  return response.data.data || response.data;
};

/**
 * Buscar um documento específico pelo ID
 */
export const getDocumentoById = async (documentoId: string | number): Promise<DocumentoFuncionario> => {
  const response = await api.get(`/funcionarios/documentos/${documentoId}`);
  return response.data.data || response.data;
};

/**
 * Assinar um documento
 */
export const assinarDocumento = async (
  assinaturaId: string | number,
  payload: AssinarDocumentoPayload
): Promise<DocumentoFuncionario> => {
<<<<<<< HEAD
  const response = await api.post(`/funcionarios/documentos/${documentoId}/assinar`, payload);
=======
  const response = await api.post(`/assinaturas/assinar/${assinaturaId}`, {
    assinatura: payload.assinatura,
    geoloc: payload.geoloc,
    timestamp: payload.timestamp
  });
>>>>>>> ca857c55
  return response.data.data || response.data;
};

/**
 * Fazer upload de um novo documento
 */
export const uploadDocumento = async (payload: UploadDocumentoPayload): Promise<DocumentoFuncionario> => {
  const formData = new FormData();
  formData.append('file', payload.file);
  formData.append('nome', payload.nome);
  formData.append('tipo', payload.tipo);
  formData.append('funcionario_id', payload.funcionario_id.toString());
  
  if (payload.descricao) {
    formData.append('descricao', payload.descricao);
  }

  const response = await api.post('/funcionarios/documentos/upload', formData, {
    headers: {
      'Content-Type': 'multipart/form-data'
    }
  });
  
  return response.data.data || response.data;
};

/**
 * Baixar um documento
 */
export const downloadDocumento = async (documentoId: string | number): Promise<Blob> => {
  const response = await api.get(`/funcionarios/documentos/${documentoId}/download`, {
    responseType: 'blob'
  });
  return response.data;
};

/**
 * Deletar um documento
 */
export const deletarDocumento = async (documentoId: string | number): Promise<void> => {
  await api.delete(`/funcionarios/documentos/${documentoId}`);
};

/**
 * Buscar todos os documentos pendentes de assinatura do usuário logado
 */
export const getDocumentosPendentes = async (): Promise<DocumentoFuncionario[]> => {
  const response = await api.get('/funcionarios/documentos/pendentes');
  return response.data.data || response.data;
};
<|MERGE_RESOLUTION|>--- conflicted
+++ resolved
@@ -43,11 +43,7 @@
  * Buscar documentos de um funcionário específico
  */
 export const getDocumentosFuncionario = async (funcionarioId: number): Promise<DocumentoFuncionario[]> => {
-<<<<<<< HEAD
   const response = await api.get(`/funcionarios/${funcionarioId}/documentos`);
-=======
-  const response = await api.get(`/assinaturas/pendentes`);
->>>>>>> ca857c55
   return response.data.data || response.data;
 };
 
@@ -66,15 +62,12 @@
   assinaturaId: string | number,
   payload: AssinarDocumentoPayload
 ): Promise<DocumentoFuncionario> => {
-<<<<<<< HEAD
-  const response = await api.post(`/funcionarios/documentos/${documentoId}/assinar`, payload);
-=======
+  // const response = await api.post(`/funcionarios/documentos/${documentoId}/assinar`, payload);
   const response = await api.post(`/assinaturas/assinar/${assinaturaId}`, {
     assinatura: payload.assinatura,
     geoloc: payload.geoloc,
     timestamp: payload.timestamp
   });
->>>>>>> ca857c55
   return response.data.data || response.data;
 };
 
